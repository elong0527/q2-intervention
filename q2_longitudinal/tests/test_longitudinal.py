--- conflicted
+++ resolved
@@ -145,7 +145,6 @@
         self.md_ecam_fp = _load_md('ecam_map_maturity.txt')
         self.md_ecam_dm = _load_dm('ecam-unweighted-distance-matrix.qza')
 
-<<<<<<< HEAD
     def test_validate_input_values(self):
         with self.assertRaisesRegex(ValueError, "state_1 and state_2"):
             paired_differences(
@@ -155,12 +154,8 @@
                 individual_id_column='studyid', metric='observed_otus',
                 replicate_handling='drop')
 
-    def test_paired_differences(self):
-        paired_differences(
-=======
     def test_pairwise_differences(self):
         pairwise_differences(
->>>>>>> 32322e60
             output_dir=self.temp_dir.name, table=None,
             metadata=self.md_ecam_fp, group_column='delivery',
             state_column='month', state_1=0, state_2=3,
